--- conflicted
+++ resolved
@@ -37,11 +37,7 @@
 class Plotter():
     """Base class for plotting."""
 
-<<<<<<< HEAD
-    def __init__(self, buffer):
-=======
-    def __init__(self, data,autostart=True):
->>>>>>> 77551bc3
+    def __init__(self, buffer, autostart=True):
         """Construct a `Plotter` instance.
 
         Args:
@@ -89,13 +85,8 @@
     plots of each data source with the 'D' key.
     """
 
-<<<<<<< HEAD
     def __init__(self, buffer, n_samples=5000, palette='Category10',
-                 bgcolor="white", autostart=True, **kwargs):
-=======
-    def __init__(self, data, n_samples=5000, palette='Category10',
-                 bgcolor="white"):
->>>>>>> 77551bc3
+                 bgcolor="white", **kwargs):
         """Construct a `Lines` instance.
         Args:
             buffer (buffers.Buffer or List[buffers.Buffer]): Objects with data
@@ -115,12 +106,8 @@
         self._source = ColumnDataSource(data_dict)
         self._update_thread = Thread(target=self._get_new_samples)
         self._n_samples = n_samples
-<<<<<<< HEAD
 
         self._colors = palettes[palette][len(self.buffer.ch_names)]
-=======
-        self._colors = palettes[palette][len(self.data.ch_names)]
->>>>>>> 77551bc3
         self._bgcolor = bgcolor
 
     def _set_layout(self):
@@ -138,7 +125,6 @@
             p.line(x='time', y=ch, alpha=0.8, line_width=2,
                    color=self._colors[i], source=self._source)
             self.plots.append([p])
-
 
 
     @gen.coroutine
